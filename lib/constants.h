//-------------------------------------------------------------//
//  hard-coded constants assigned to vol2birdConstants struct  //
//-------------------------------------------------------------//

#include <float.h>

// when analyzing cells, AREACELL determines the minimum size of a
// cell to be considered in the rest of the analysis [km^2]
#define AREACELL 0.5
// initialization value of rain segmentation field (CELL)
#define CELLINIT -1
// minimum standard deviation of the fit
#define CHISQMIN 1e-5
// cells with clutter fractions above this value are likely not birds
#define CLUTPERCCELL 0.5
// threshold value (on the external static clutter map!) above which gates are excluded as clutter
#define CLUTTERVALUEMIN 0.1
// each weather cell identified by findWeatherCells() is grown by a distance
// equal to 'fringeDist' using a region-growing approach
#define FRINGEDIST 5000.0
// when determining whether there are enough vrad observations in
// each direction, use NBINSGAP sectors
#define NBINSGAP 8
// there should be at least NOBSGAPMIN vrad observations in each sector
#define NOBSGAPMIN 5
// when calculating the altitude-layer averaged dbz, there should
// be at least NDBZMIN valid data points
#define NDBZMIN 25
// the minimum number of direct neighbors with dbz value above
// dbzThresMin as used in findWeatherCells()
#define NEIGHBORS 5
// vrad's texture is calculated based on the local neighborhood. The
// neighborhood size in the azimuth direction is equal to NTEXBINAZIM
// static int nAzimNeighborhood;
#define NTEXBINAZIM 3
// vrad's texture is calculated based on the local neighborhood. The
// neighborhood size in the range direction is equal to NTEXBINRANG
// static int nRangNeighborhood;
#define NTEXBINRANG 3
// the minimum number of neighbors for the texture value to be
// considered valid, as used in calcTexture()
#define NTEXMIN 4
// the refractive index of water
#define REFRACTIVE_INDEX_OF_WATER 0.964
// standard refraction coefficient (4/3)
#define REFRACTION_COEFFICIENT 1.333333f
// earth's radius (taken from NARR GRIB file)
#define EARTH_RADIUS 6371200 
// range gates up to a distance of RANGE_MAX+RCELLMAX_OFFSET are read into memory
// the extra offset allows for the raincell search to extend somewhat further
// than the maximum range used in the profile generation (RANGE_MAX).
#define RCELLMAX_OFFSET 5000.0f
// smallest range bin size to accept in metres
#define RSCALEMIN 10
// after fitting the vrad data, throw out any vrad observations that are more that VDIFMAX away
// from the fitted value, since these are likely outliers
#define VDIFMAX 10.0
// When analyzing cells, radial velocities lower than VRADMIN are treated as clutter
#define VRADMIN 1.0

//-------------------------------------------------------//
//       hard-coded options for use RSL library          //
//-------------------------------------------------------//

#ifdef RSL
// By how much the elevation angle of sweeps of different quantities
// is allowed to differ for them to be included into the same scan object.
// Applies to data read with the RSL library only
#define ELEVTOL 0.3
// Offsets and gains for encoding reflectivity, velocity
// and correlation coefficient
// Once encoded values should be positive for storage in RAVE objects
// Used with data read by the RSL library only
#define RSL_OFFSET_DBZ 0
#define RSL_GAIN_DBZ 1
#define RSL_OFFSET_VRAD 0
#define RSL_GAIN_VRAD 1
#define RSL_OFFSET_RHOHV 0
#define RSL_GAIN_RHOHV 1
// Encoded values reserved for nodata and undetects.
// Should be positive integers larger than zero
#define RSL_NODATA -1000
#define RSL_UNDETECT -999
#endif

//-------------------------------------------------------//
//            MistNet hard-coded options                 //
//-------------------------------------------------------//
// resolution of the Cartesian grid in meter for Mistnet
#define MISTNET_RESOLUTION 500
// X and Y dimension of the Cartesian grid for Mistnet,
// including a 4 pixel padding around the image, i.e. 8
// additional pixels.
#define MISTNET_DIMENSION 608
// number of pixels in MISTNET_DIMENSION used as a bleed 
#define MISTNET_BLEED 8
// number of MistNet elevation scans expected
#define MISTNET_N_ELEV 5
// predict a pixel as rain if the class probability for rain exceeds this threshold
#define MISTNET_WEATHER_THRESHOLD 0.45
// predict a pixel as rain if the average class probability for rain across
// all five elevations at that spatial location exceeds this threshold
#define MISTNET_SCAN_AVERAGE_WEATHER_THRESHOLD 0.45
// MistNet tensor indices for the background, biology and weather class probabilities
#define MISTNET_BACKGROUND_INDEX 0
#define MISTNET_BIOLOGY_INDEX 1
#define MISTNET_WEATHER_INDEX 2
// value reserved in the weather cell map for pixels identified by MistNet as weather
#define MISTNET_WEATHER_CELL_VALUE 2

//-------------------------------------------------------//
//             other hard-coded options                  //
//-------------------------------------------------------//

// maximum number of input files
#define INPUTFILESMAX 50
// Raw value used for gates or layers void of data (never ra-diated)
#define UNDETECT -999
// Raw value used for gates or layers when below the measurement detection threshold
// or when information could not be retrieved (radiated but nothing detected or calculated)
#define NODATA -1000
// name under which the calculated texture quantity will be stored
#define TEXNAME "VTEX"
// name under which the calculated raincell masking quantity will be stored
#define CELLNAME "CELL"
// name of the parameter containing the static cluttermap
#define CLUTNAME "OCCULT"
// Name of the program, to be stored as task attribute in ODIM
#define PROGRAM "vol2bird"
// Version of the program, to be stored as task_version attribute in ODIM
<<<<<<< HEAD
#define VERSION "0.6.0.9200"
// Date of latest version of the program
#define VERSIONDATE "25-Apr-2023"
=======
#define VERSION "0.6.0.9201"
// Date of latest version of the program
#define VERSIONDATE "03-May-2023"
>>>>>>> 8f9439a0


//-------------------------------------------------------//
//  user options defaults (to be set in options.conf)    //
//-------------------------------------------------------//

// the number of layers in an altitude profile
#define NLAYER 25
// the width/thickness of a layer [m]
#define HLAYER 200.0f
// the minimum range [m] used for constructing the bird density profile
#define RANGEMIN 5000.0f
// the maximum range [m] used for constructing the bird density profile
#define RANGEMAX 35000.0f
// the minimum azimuth [degrees] used for constructing the bird density profile
#define AZIMMIN 0.0f
// the maximum range [degrees] used for constructing the bird density profile
#define AZIMMAX 360.0f
// the minimum scan elevation [degrees] used for constructing the bird density profile
#define ELEVMIN 0.0f
// the maximum scan elevation used for constructing the bird density profile
#define ELEVMAX 90.0f
// the wavelength [cm] of the radar
#define RADAR_WAVELENGTH_CM 5.3f
// whether a static clutter map is used
#define USE_CLUTTERMAP 0
// clutter map path and filename
#define CLUTTERMAP ""
// print options to stderr
#define PRINT_OPTIONS 0
// name of (optional) environmental variable containing path to user configuration file
#define OPTIONS_CONF "OPTIONS_CONF"
// default user configuration file name to search for in working directory
#define OPTIONS_FILE "options.conf"
// FIXME: add description
#define VERBOSE_OUTPUT_REQUIRED 0
// print dbz to stderr
#define PRINT_DBZ 0
// print aliased and dealiased vrad pairs to stderr
#define PRINT_DEALIAS 0
// print vrad to stderr
#define PRINT_VRAD 0
// print rhohv to stderr
#define PRINT_RHOHV 0
// print cell to stderr
#define PRINT_CELL 0
// print cell properties to stderr
#define PRINT_CELL_PROP 0
// print texture to stderr
#define PRINT_TEXTURE 0
// print clutter to stderr
#define PRINT_CLUT 0
// print profile data to stderr
#define PRINT_PROFILE 0
// whether or not to print the 'points' array
#define PRINT_POINTS_ARRAY 0
// Whether or not to fit a model to the observed vrad
#define FIT_VRAD 1
// Whether to export bird profile as JSON
#define EXPORT_BIRD_PROFILE_AS_JSON 0
// Scans with Nyquist velocity lower than this value are excluded
#define MIN_NYQUIST_VELOCITY 5.0f
// When all scans have nyquist velocity higher than this value, dealiasing is suppressed
#define MAX_NYQUIST_DEALIAS 25.0f
// when analyzing cells, only cells for which the stddev of vrad
// (aka the texture) is less than cellStdDevMax are considered in the
// rest of the analysis
#define STDEV_CELL 5.0f
// default VVP Radial velocity standard deviation threshold C-band (< 7.5 cm)
#define STDEV_BIRD 2.0f
// default VVP Radial velocity standard deviation threshold S-band (>= 7.5 cm)
#define STDEV_BIRD_S 1.0f
// Bird radar cross section [cm^2]
#define SIGMA_BIRD 11.0f
// Maximum mean reflectivity [cm^2/km^3] for cells containing birds
#define ETACELL 11500.0f
// Maximum reflectivity [cm^2/km^3] for single gates containing birds
#define ETAMAX 36000.0f
// minimum dbz of a gate to be considered for inclusion in a weather cell
#define DBZMIN 0.0
// reflectivity quantity to use, one of "DBZH", "DBZV", "TH", "TV"
#define DBZTYPE "DBZH"
// for a range gate to contribute it should have a valid radial velocity
#define REQUIRE_VRAD 0
// whether we should dealias the radial velocities
#define DEALIAS_VRAD 1
// whether we should dealias all data once (default), or dealias for each profile individually
#define DEALIAS_RECYCLE 1
// Test dealiasing field velocities up to VMAX m/s 
#define DEALIAS_VMAX 50.0
// Test field velocities increase in steps VMAX/VAF
#define DEALIAS_VAF 15.0
// Test field directions increase by 360/NF degrees
#define DEALIAS_NF 12.0
// whether you want to export the vertical bird profile as JSON
#define EXPORT_BIRD_PROFILE_AS_JSON 0
// whether to use dual-pol moments for filtering meteorological echoes
#define DUALPOL 1
// whether to use single-pol moments for filtering meteorological echoes
#define SINGLEPOL 1
// correlation coefficients higher than this threshold will be classified as precipitation
#define RHOHVMIN 0.95f
// whether to resample the input polar volume
#define RESAMPLE 0
// resampled range gate length in m
#define RESAMPLE_RSCALE 500.0f
// resampled number of range bins
#define RESAMPLE_NBINS 100
// resampled number of azimuth bins
#define RESAMPLE_NRAYS 360
// whether to use mistnet segmentation model
#define USE_MISTNET 0
// elevations to use in Cartesian projection for Mistnet
#define MISTNET_ELEVS "{0.5, 1.5, 2.5, 3.5, 4.5}"
// use only the specified elevation scans for mistnet to calculate profile if TRUE
// otherwise, use all available elevation scans
#define MISTNET_ELEVS_ONLY 1
// location of mistnet model in pytorch format
#define MISTNET_PATH "/MistNet/mistnet_nexrad.pt"
// initializing value of mistnet tensor
#define MISTNET_INIT 0
// require that radial velocity and spectrum width pixels rendered as mistnet input
// have a valid corresponding reflectivity value
#define MISTNET_REQUIRE_DBZ 0<|MERGE_RESOLUTION|>--- conflicted
+++ resolved
@@ -128,15 +128,9 @@
 // Name of the program, to be stored as task attribute in ODIM
 #define PROGRAM "vol2bird"
 // Version of the program, to be stored as task_version attribute in ODIM
-<<<<<<< HEAD
-#define VERSION "0.6.0.9200"
-// Date of latest version of the program
-#define VERSIONDATE "25-Apr-2023"
-=======
 #define VERSION "0.6.0.9201"
 // Date of latest version of the program
 #define VERSIONDATE "03-May-2023"
->>>>>>> 8f9439a0
 
 
 //-------------------------------------------------------//
