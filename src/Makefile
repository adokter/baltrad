#
# Copyright 2013 Netherlands eScience Center
#
# Licensed under the Apache License, Version 2.0 (the "License");
# you may not use this file except in compliance with the License.
# You may obtain a copy of the License at
#
# http://www.apache.org/licenses/LICENSE-2.0
#
# Unless required by applicable law or agreed to in writing, software
# distributed under the License is distributed on an "AS IS" BASIS,
# WITHOUT WARRANTIES OR CONDITIONS OF ANY KIND, either express or implied.
# See the License for the specific language governing permissions and
# limitations under the License.
# 
-include ../def.mk 
 
CC      ?= gcc
CXX     = /usr/bin/c++   #note: has to be same compiler as used for Pytorch
#CFLAGS  += -fPIC -x c -DFPRINTFON
<<<<<<< HEAD
CFLAGS  += -I../lib -Wall -g $(RSL_CFLAG) $(IRIS_CFLAG) $(MISTNET_CFLAG) -fPIC -g -x c
=======
CFLAGS  += -I../lib -Wall -g $(RSL_CFLAG) $(IRIS_CFLAG) $(MISTNET_CFLAG) $(RAVE_MODULE_CFLAGS)
>>>>>>> 1d5482d3
LDFLAGS += -L../lib

# define where the vol2bird stuff is
#SRC_VOL2BIRD_DIR         = /projects/baltrad/vol2bird/lib
#SRC_VOL2BIRD_DIR         = /Users/adriaan/git/vol2bird/lib
SRC_VOL2BIRD_DIR         = ./

all :

ifeq ($(RSL_CFLAG),-DRSL)
all : vol2bird.o vol2bird rsl2odim.o rsl2odim
else
all : vol2bird.o vol2bird
endif

../lib/libvol2bird.so :
	make -C ../lib libvol2bird.so

VOL2BIRD_DEPS = vol2bird.c ../lib/libvol2bird.h ../lib/constants.h
RSL2ODIM_DEPS = rsl2odim.c ../lib/libvol2bird.h ../lib/constants.h

vol2bird.o : vol2bird.c
	#
	# ------------------------------------
	#       making vol2bird.o
	# ------------------------------------
	#
	$(CC) -c $(CFLAGS) vol2bird.c \
	-I. \
	$(RAVE_MODULE_CFLAGS) \

rsl2odim.o : rsl2odim.c
	#
	# ------------------------------------
	#       making rsl2odim.o
	# ------------------------------------
	#
	$(CC) -c $(CFLAGS) rsl2odim.c \
	-I. \
	$(RAVE_MODULE_CFLAGS) \


vol2bird : ../lib/libvol2bird.so $(VOL2BIRD_DEPS)
	#
	# ------------------------------------
	#       linking vol2bird
	# ------------------------------------
	#
	$(CXX) -o vol2bird vol2bird.o \
	$(RAVE_MODULE_LDFLAGS) \
	$(PROJ_LIBRARY_FLAG) \
	$(RSL_LIBRARY_FLAG) \
	$(GSL_LIBRARY_FLAG) \
	$(MISTNET_INCLUDE_FLAG) \
	$(MISTNET_LIBRARY_FLAG) \
	-lvol2bird $(RAVE_MODULE_LIBRARIES) -lm $(GSL_LIB) $(RSL_LIB) $(IRIS_LIB) $(LDFLAGS) $(MISTNET_LIB)
	
rsl2odim : ../lib/libvol2bird.so $(RSL2ODIM_DEPS)
	#
	# ------------------------------------
	#       making rsl2odim 
	# ------------------------------------
	#
	$(CXX) -o rsl2odim rsl2odim.o \
	$(RAVE_MODULE_LDFLAGS) \
	$(PROJ_LIBRARY_FLAG) \
	$(RSL_LIBRARY_FLAG) \
	$(GSL_LIBRARY_FLAG) \
	$(IRIS_LIBRARY_FLAG) \
	$(MISTNET_INCLUDE_FLAG) \
	$(MISTNET_LIBRARY_FLAG) \
	-lvol2bird $(RAVE_MODULE_LIBRARIES) -lm $(GSL_LIB) $(RSL_LIB) $(IRIS_LIB) $(LDFLAGS) $(MISTNET_LIB)
	
	#
	# (You may still have to change your LD_LIBRARY_PATH)
	#

.PHONY : install
install : 
	# ------------------------------------
	#  copy binaries to target directory
	# ------------------------------------
	install -d ${prefix}/bin
	install -m 755 vol2bird ${prefix}/bin/vol2bird
	@if [ -f "./rsl2odim" ]; then \
	        \install -m 755 rsl2odim ${prefix}/bin/rsl2odim; \
	fi

.PHONY : clean
clean : 
	# ------------------------------------
	#  cleaning up old library and binary
	# ------------------------------------
	@if [ -f "./vol2bird" ]; then \
		\rm vol2bird; \
	fi
	@if [ -f "./rsl2odim" ]; then \
		\rm rsl2odim; \
	fi
	@if [ -f "./vol2bird.o" ]; then \
		\rm vol2bird.o; \
	fi
	@if [ -f "./rsl2odim.o" ]; then \
		\rm rsl2odim.o; \
	fi
	@\rm -f *~

.PHONY : distclean
distclean:
	@if [ -f "./vol2bird" ]; then \
		\rm -f vol2bird; \
	fi
	@if [ -f "./rsl2odim" ]; then \
		\rm -f rsl2odim; \
	fi
	@if [ -f "./vol2bird.o" ]; then \
		\rm -f volbird.o; \
	fi
	@if [ -f "./rsl2odim.o" ]; then \
		\rm rsl2odim.o; \
	fi
	@\rm -f *~<|MERGE_RESOLUTION|>--- conflicted
+++ resolved
@@ -18,11 +18,7 @@
 CC      ?= gcc
 CXX     = /usr/bin/c++   #note: has to be same compiler as used for Pytorch
 #CFLAGS  += -fPIC -x c -DFPRINTFON
-<<<<<<< HEAD
-CFLAGS  += -I../lib -Wall -g $(RSL_CFLAG) $(IRIS_CFLAG) $(MISTNET_CFLAG) -fPIC -g -x c
-=======
 CFLAGS  += -I../lib -Wall -g $(RSL_CFLAG) $(IRIS_CFLAG) $(MISTNET_CFLAG) $(RAVE_MODULE_CFLAGS)
->>>>>>> 1d5482d3
 LDFLAGS += -L../lib
 
 # define where the vol2bird stuff is
