--- conflicted
+++ resolved
@@ -84,13 +84,6 @@
 # cd into rave source directory
 cd rave 
 # on Mac OSX you have to specify the location of your proj.4 library
-<<<<<<< HEAD
-mdfind -name projects.h
-# using Macports the location is /opt/local/lib/proj47
-export PROJ4ROOT=/opt/local/lib/proj47
-# now we're ready to configure the install
-./configure --prefix=${RADAR_ROOT_DIR}/opt/rave  --with-proj=${PROJ4ROOT} --with-hlhdf=${RADAR_ROOT_DIR}/opt/hlhdf	
-=======
 # using Macports the location is typically /opt/local/lib/proj49 (for version 4.9)
 # note we need the latest version of library proj.4, not library proj (the reversioned name for version 5 and up)
 # store the location of the proj.4 library in variable PROJ4ROOT (for future reference):
@@ -99,7 +92,6 @@
 export RAVEROOT=${RADAR_ROOT_DIR}/opt/
 # now we're ready to configure the install:
 ./configure --prefix=${RAVEROOT}/rave  --with-proj=${PROJ4ROOT} --with-hlhdf=${RADAR_ROOT_DIR}/opt/hlhdf	
->>>>>>> 8a23dfb5
 # build and install:
 make
 sudo make install
@@ -108,13 +100,6 @@
 cd ${RADAR_ROOT_DIR}/src 
 
 # (optional) get a copy of iris2odim:
-<<<<<<< HEAD
-# adds support for Vaisala IRIS format
-git clone https://github.com/adokter/iris2odim.git \
-    && cd iris2odim && export RAVEROOT=${RADAR_ROOT_DIR}/opt/ \
-    && make 
-sudo make install RAVEROOT=${RADAR_ROOT_DIR}/opt/
-=======
 # adds support for Vaisala IRIS RAW format
 # download iris2odim:
 git clone https://github.com/adokter/iris2odim.git
@@ -123,7 +108,6 @@
 # build and install:
 make 
 sudo make install RAVEROOT=${RAVEROOT}
->>>>>>> 8a23dfb5
 
 # go back to the main src directory:
 cd ${RADAR_ROOT_DIR}/src 
